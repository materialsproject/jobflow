"""Functions and classes for representing Job objects."""

from __future__ import annotations

import logging
import typing
import warnings
from dataclasses import dataclass, field

from monty.json import MSONable, jsanitize

from jobflow.core.reference import OnMissing, OutputReference
from jobflow.utils.uuid import suuid

if typing.TYPE_CHECKING:
    from typing import Any, Callable, Hashable

    from networkx import DiGraph
    from pydantic import BaseModel

    import jobflow

logger = logging.getLogger(__name__)

__all__ = ["job", "Job", "Response", "JobConfig", "store_inputs"]


@dataclass
class JobConfig(MSONable):
    """
    The configuration parameters for a job.

    Parameters
    ----------
    resolve_references
        Whether to resolve any references before the job function is executed.
        If ``False`` the unresolved reference objects will be passed into the function
        call.
    on_missing_references
        What to do if the references cannot be resolved. The default is to throw an
        error.
    manager_config
        The configuration settings to control the manager execution.
    expose_store
        Whether to expose the store in :obj:`.CURRENT_JOB`` when the job is running.
    pass_manager_config
        Whether to pass the manager configuration on to detour, addition, and
        replacement jobs.
    response_manager_config
        The custom configuration to pass to a detour, addition, or replacement job.
        Using this kwarg will automatically take precedence over the behavior of
        ``pass_manager_config`` such that a different configuration than ``manger_config``
        can be passed to downstream jobs.

    Returns
    -------
    JobConfig
        A :obj:`JobConfig` object.
    """

    resolve_references: bool = True
    on_missing_references: OnMissing = OnMissing.ERROR
    manager_config: dict = field(default_factory=dict)
    expose_store: bool = False
    pass_manager_config: bool = True
    response_manager_config: dict = field(default_factory=dict)


def job(method: Callable | None = None, **job_kwargs):
    """
    Wrap a function to produce a :obj:`Job`.

    :obj:`Job` objects are delayed function calls that can be used in an
    :obj:`Flow`. A job is a composed of the function name and source and any
    arguments for the function. This decorator makes it simple to create
    job objects directly from a function definition. See the examples for more details.

    Parameters
    ----------
    method
        A function to wrap. This should not be specified directly and is implied
        by the decorator.
    **job_kwargs
        Other keyword arguments that will get passed to the :obj:`Job` init method.

    Examples
    --------
    >>> @job
    ... def print_message():
    ...     print("I am a Job")
    >>> print_job = print_message()
    >>> type(print_job)
    <class 'jobflow.core.job.Job'>
    >>> print_job.function
    <function print_message at 0x7ff72bdf6af0>

    Jobs can have required and optional parameters.

    >>> @job
    ... def print_sum(a, b=0):
    ...     return print(a + b)
    >>> print_sum_job = print_sum(1, 2)
    >>> print_sum_job.function_args
    (1, )
    >>> print_sum_job.function_kwargs
    {"b": 2}

    If the function returns a value it can be referenced using the ``output``
    attribute of the job.

    >>> @job
    ... def add(a, b):
    ...     return a + b
    >>> add_task = add(1, 2)
    >>> add_task.output
    OutputReference('abeb6f48-9b34-4698-ab69-e4dc2127ebe9')

    .. Note::
        Because the task has not yet been run, the output value is :obj:`OutputReference`
        object. References are automatically converted to their computed values
        (resolved) when the task runs.

    If a dictionary of values is returned, the values can be indexed in the usual
    way.

    >>> @job
    ... def compute(a, b):
    ...     return {"sum": a + b, "product": a * b}
    >>> compute_task = compute(1, 2)
    >>> compute_task.output["sum"]
    OutputReference('abeb6f48-9b34-4698-ab69-e4dc2127ebe9', 'sum')

    .. Warning::
        If an output is indexed incorrectly, for example by trying to access a key that
        doesn't exist, this error will only be raised when the Job is executed.

    Jobs can return :obj:`.Response` objects that control the flow execution flow.
    For example, to replace the current job with another job, ``replace`` can be used.

    >>> from jobflow import Response
    >>> @job
    ... def replace(a, b):
    ...     new_job = compute(a, b)
    ...     return Response(replace=new_job)

    By default, job outputs are stored in the :obj`.JobStore` ``docs_store``. However,
    the :obj:`.JobStore` `additional_stores`` can also be used for job outputs. The
    stores are specified as keyword arguments, where the argument name gives the store
    name and the argument value is the type of data/key to store in that store. More
    details on the accepted key types are given in the :obj:`Job` docstring. In the
    example below, the "graph" key is stored in an additional store named "graphs" and
    the "data" key is stored in an additional store called "large_data".

    >>> @job(large_data="data", graphs="graph")
    ... def compute(a, b):
    ...     return {"large_data": b, "graph": a }

    .. Note::
        Using additional stores requires the :obj:`.JobStore` to be configured with
        the required store names present. See the :obj:`.JobStore` docstring for more
        details.

    See Also
    --------
    Job, .Flow, .Response
    """

    def decorator(func):
        from functools import wraps

        # unwrap staticmethod or classmethod decorators
        desc = next(
            (desc for desc in (staticmethod, classmethod) if isinstance(func, desc)),
            None,
        )

        if desc:
            func = func.__func__

        @wraps(func)
        def get_job(*args, **kwargs) -> Job:

            f = func
            if len(args) > 0:
                # see if the first argument has a function with the same name as
                # this function
                met = getattr(args[0], func.__name__, None)
                if met:
                    # if so, check to see if that function ha been wrapped and
                    # whether the unwrapped function is the same as this function
                    wrap = getattr(met, "__func__", None)
                    if getattr(wrap, "original", None) is func:
                        # Ah ha. The function is a bound method.
                        f = met
                        args = args[1:]

            return Job(
                function=f,
                function_args=args,
                function_kwargs=kwargs,
                **job_kwargs,
            )

        get_job.original = func

        if desc:
            # rewrap staticmethod or classmethod decorators
            get_job = desc(get_job)

        return get_job

    # See if we're being called as @job or @job().
    if method is None:
        # We're called with parens.
        return decorator

    # We're called as @job without parens.
    return decorator(method)


class Job(MSONable):
    """
    A :obj:`Job` is a delayed function call that can be used in an :obj:`.Flow`.

    In general, one should not create :obj:`Job` objects directly but instead use
    the :obj:`job` decorator on a function. Any calls to a decorated function will
    return an :obj:`Job` object.

    Parameters
    ----------
    function
        A function. Can be a builtin function such as ``sum`` or any other function
        provided it can be imported. Class and static methods can also be used, provided
        the class is importable. Lastly, methods (functions bound to an instance of
        class) can be used, provided the class is :obj:`.MSONable`.
    function_args
        The positional arguments to the function call.
    function_kwargs
        The keyword arguments to the function call.
    output_schema
        A pydantic model that defines the schema of the output.
    uuid
        A unique identifier for the job. Generated automatically.
    index
        The index of the job (number of times the job has been replaced).
    name
        The name of the job. If not set it will be determined from ``function``.
    metadata
        A dictionary of information that will get stored alongside the job output.
    config
        The config setting for the job.
    hosts
        The list of UUIDs of the hosts containing the job. The object identified by one
        UUID of the list should be contained in objects identified by its subsequent elements.
    **kwargs
        Additional keyword arguments that can be used to specify which outputs to save
        in additional stores. The argument name gives the additional store name and the
        argument value gives the type of data to store in that additional store.
        The value can be ``True`` in which case all outputs are stored in the additional
        store, a dictionary key (string or enum), an :obj:`.MSONable` class, or a list
        of keys/classes.

    Attributes
    ----------
    output
        The output of the job. This is a reference to the future job output and
        can be used as the input to other Jobs or Flows.

    Returns
    -------
    Job
        A job.

    Examples
    --------
    Builtin functions such as :obj:`print` can be specified.

    >>> print_task = Job(function=print, args=("I am a job", ))

    Or other functions of the Python standard library.

    >>> import os
    >>> Job(function=os.path.join, args=("folder", "filename.txt"))

    To use custom functions, the functions should be importable (i.e. not
    defined in another function). For example, if the following function is defined
    in the ``my_package`` module.

    >>> def add(a, b):
    ...     return a + b
    >>> add_job = Job(function=add, args=(1, 2))

    More details are given in the :obj:`job` decorator docstring.

    See Also
    --------
    job, Response, .Flow
    """

    def __init__(
        self,
        function: Callable,
        function_args: tuple[Any, ...] = None,
        function_kwargs: dict[str, Any] = None,
        output_schema: type[BaseModel] | None = None,
        uuid: str = None,
        index: int = 1,
        name: str | None = None,
        metadata: dict[str, Any] = None,
        config: JobConfig = None,
        hosts: list[str] | None = None,
        **kwargs,
    ):
        from copy import deepcopy

        from jobflow.utils.find import contains_flow_or_job

        function_args = tuple() if function_args is None else function_args
        function_kwargs = {} if function_kwargs is None else function_kwargs
        uuid = suuid() if uuid is None else uuid
        metadata = {} if metadata is None else metadata
        config = JobConfig() if config is None else config

        # make a deep copy of the function (means makers do not share the same instance)
        self.function = deepcopy(function)
        self.function_args = function_args
        self.function_kwargs = function_kwargs
        self.output_schema = output_schema
        self.uuid = uuid
        self.index = index
        self.name = name
        self.metadata = metadata
        self.config = config
        self.hosts = hosts or []
        self._kwargs = kwargs

        if sum(v is True for v in kwargs.values()) > 1:
            raise ValueError("Cannot select True for multiple additional stores.")

        if self.name is None:
            if self.maker is not None:
                self.name = self.maker.name
            else:
                self.name = getattr(function, "__qualname__", function.__name__)

        self.output = OutputReference(self.uuid, output_schema=self.output_schema)

        # check to see if job or flow is included in the job args
        # this is a possible situation but likely a mistake
        all_args = tuple(self.function_args) + tuple(self.function_kwargs.values())
        if contains_flow_or_job(all_args):
            warnings.warn(
                f"Job '{self.name}' contains an Flow or Job as an input. "
                f"Usually inputs should be the output of a Job or an Flow (e.g. "
                f"job.output). If this message is unexpected then double check the "
                f"inputs to your Job."
            )

    @property
    def input_references(self) -> tuple[jobflow.OutputReference, ...]:
        """
        Find :obj:`.OutputReference` objects in the job inputs.

        Returns
        -------
        tuple(OutputReference, ...)
            The references in the inputs to the job.
        """
        from jobflow.core.reference import find_and_get_references

        references: set[jobflow.OutputReference] = set()
        for arg in tuple(self.function_args) + tuple(self.function_kwargs.values()):
            references.update(find_and_get_references(arg))

        return tuple(references)

    @property
    def input_uuids(self) -> tuple[str, ...]:
        """
        Uuids of any :obj:`.OutputReference` objects in the job inputs.

        Returns
        -------
        tuple(str, ...)
           The UUIDs of the references in the job inputs.
        """
        return tuple(ref.uuid for ref in self.input_references)

    @property
    def input_references_grouped(self) -> dict[str, tuple[OutputReference, ...]]:
        """
        Group any :obj:`.OutputReference` objects in the job inputs by their UUIDs.

        Returns
        -------
        dict[str, tuple(OutputReference, ...)]
            The references grouped by their UUIDs.
        """
        from collections import defaultdict

        groups = defaultdict(set)
        for ref in self.input_references:
            groups[ref.uuid].add(ref)

        return {k: tuple(v) for k, v in groups.items()}

    @property
    def maker(self) -> jobflow.Maker | None:
        """
        Get the host :obj:`.Maker` object if a job is to run a maker function.

        Returns
        -------
        Maker or None
            A maker object.
        """
        from jobflow import Maker

        bound = getattr(self.function, "__self__", None)
        if isinstance(bound, Maker):
            return bound
        return None

    @property
    def graph(self) -> DiGraph:
        """
        Get a graph of the job indicating the inputs to the job.

        Returns
        -------
        DiGraph
            The graph showing the connectivity of the jobs.
        """
        from networkx import DiGraph

        edges = []
        for uuid, refs in self.input_references_grouped.items():
            properties: list[str] | str = [
                ref.attributes_formatted[-1]
                .replace("[", "")
                .replace("]", "")
                .replace(".", "")
                for ref in refs
                if ref.attributes
            ]
            properties = properties[0] if len(properties) == 1 else properties
            properties = properties if len(properties) > 0 else "output"
            edges.append((uuid, self.uuid, {"properties": properties}))

        graph = DiGraph()
        graph.add_node(self.uuid, job=self, label=self.name)
        graph.add_edges_from(edges)
        return graph

    @property
    def host(self):
        """
        UUID of the first Flow that contains the Job.

        Returns
        -------
        str
            the UUID of the host.
        """
        return self.hosts[0] if self.hosts else None

    def set_uuid(self, uuid: str):
        """
        Set the UUID of the job.

        Parameters
        ----------
        uuid
            A UUID.
        """
        self.uuid = uuid
        self.output = self.output.set_uuid(uuid)

    def run(self, store: jobflow.JobStore) -> Response:
        """
        Run the job.

        If the job has inputs that are :obj:`.OutputReference` objects, then they will
        need to be resolved before the job can run. See the docstring for
        :obj:`.OutputReference.resolve()` for more details.

        Parameters
        ----------
        store
            A :obj:`.JobStore` to use for resolving references and storing job outputs.

        Returns
        -------
        Response
            The response of the job, containing the outputs, and other settings that
            determine the flow execution.

        Raises
        ------
        ImportError
            If the job function cannot be imported.

        See Also
        --------
        Response, .OutputReference
        """
        import builtins
        import types
        from datetime import datetime

        from jobflow import CURRENT_JOB
        from jobflow.core.flow import get_flow

        index_str = f", {self.index}" if self.index != 1 else ""
        logger.info(f"Starting job - {self.name} ({self.uuid}{index_str})")
        CURRENT_JOB.job = self

        if self.config.expose_store:
            CURRENT_JOB.store = store

        if self.config.resolve_references:
            self.resolve_args(store=store)

        # if Job was created using the job decorator, then access the original function
        function = getattr(self.function, "original", self.function)

        # if function is bound method we need to do some magic to bind the unwrapped
        # function to the class/instance
        bound = getattr(self.function, "__self__", None)
        if bound is not None and bound is not builtins:
            function = types.MethodType(function, bound)

        response = function(*self.function_args, **self.function_kwargs)
        response = Response.from_job_returns(response, self.output_schema)

        if response.replace is not None:
            response.replace = prepare_replace(response.replace, self)
            response.replace.add_hosts_uuids(self.hosts)

        if response.addition is not None:
            # wrap the detour in a Flow to avoid problems if it need to get
            # wrapped at a later stage
            response.addition = get_flow(response.addition)
            response.addition.add_hosts_uuids(self.hosts)

        if response.detour is not None:
            # wrap the detour in a Flow to avoid problems if it need to get
            # wrapped at a later stage
            response.detour = get_flow(response.detour)
            response.detour.add_hosts_uuids(self.hosts)

        if self.config.response_manager_config:
            passed_config = self.config.response_manager_config
        elif self.config.pass_manager_config:
            passed_config = self.config.manager_config
        else:
            passed_config = None

        if passed_config:

            if response.addition is not None:
<<<<<<< HEAD
                pass_manager_config(
                    response.addition, self.config.manager_config, self.metadata
                )

            if response.detour is not None:
                pass_manager_config(
                    response.detour, self.config.manager_config, self.metadata
                )

            if response.replace is not None:
                pass_manager_config(
                    response.replace, self.config.manager_config, self.metadata
                )
=======
                pass_manager_config(response.addition, passed_config)

            if response.detour is not None:
                pass_manager_config(response.detour, passed_config)

            if response.replace is not None:
                pass_manager_config(response.replace, passed_config)
>>>>>>> d3e59243

        try:
            output = jsanitize(response.output, strict=True, enum_values=True)
        except AttributeError:
            raise RuntimeError(
                "Job output contained an object that is not MSONable and therefore "
                "could not be serialized."
            )

        save = {k: "output" if v is True else v for k, v in self._kwargs.items()}
        data = {
            "uuid": self.uuid,
            "index": self.index,
            "output": output,
            "completed_at": datetime.now().isoformat(),
            "metadata": self.metadata,
            "hosts": self.hosts,
        }
        store.update(data, key=["uuid", "index"], save=save)

        CURRENT_JOB.reset()
        logger.info(f"Finished job - {self.name} ({self.uuid}{index_str})")
        return response

    def resolve_args(
        self,
        store: jobflow.JobStore,
        inplace: bool = True,
    ) -> Job:
        """
        Resolve any :obj:`.OutputReference` objects in the input arguments.

        See the docstring for :obj:`.OutputReference.resolve()` for more details.

        Parameters
        ----------
        store
            A maggma store to use for resolving references.
        inplace
            Update the arguments of the current job or return a new job object.

        Returns
        -------
        Job
            A job with the references resolved.
        """
        from copy import deepcopy

        from jobflow.core.reference import find_and_resolve_references

        cache: dict[str, Any] = {}
        resolved_args = find_and_resolve_references(
            self.function_args,
            store,
            cache=cache,
            on_missing=self.config.on_missing_references,
        )
        resolved_kwargs = find_and_resolve_references(
            self.function_kwargs,
            store,
            cache=cache,
            on_missing=self.config.on_missing_references,
        )
        resolved_args = tuple(resolved_args)

        if inplace:
            self.function_args = resolved_args
            self.function_kwargs = resolved_kwargs
            return self

        new_job = deepcopy(self)
        new_job.function_args = resolved_args
        new_job.function_kwargs = resolved_kwargs
        return new_job

    def update_kwargs(
        self,
        update: dict[str, Any],
        name_filter: str | None = None,
        function_filter: Callable | None = None,
        dict_mod: bool = False,
    ):
        """
        Update the kwargs of the jobs.

        Parameters
        ----------
        update
            The updates to apply.
        name_filter
            A filter for the job name.
        function_filter
            Only filter matching functions.
        dict_mod
            Use the dict mod language to apply updates. See :obj:`.DictMods` for more
            details.

        Examples
        --------
        Consider a flow containing a simple job with a ``number`` keyword argument.

        >>> from jobflow import job, Flow
        >>> @job
        ... def add(a, number=5):
        ...     return a + number
        >>> add_job = add(1)

        The ``number`` argument can be updated using.

        >>> add_job.update_kwargs({"number": 10})
        """
        from jobflow.utils.dict_mods import apply_mod

        if function_filter is not None and function_filter != self.function:
            return

        if (
            name_filter is not None
            and self.name is not None
            and name_filter not in self.name
        ):
            return

        # if we get to here then we pass all the filters
        if dict_mod:
            apply_mod(update, self.function_kwargs)
        else:
            self.function_kwargs.update(update)

    def update_maker_kwargs(
        self,
        update: dict[str, Any],
        name_filter: str | None = None,
        class_filter: type[jobflow.Maker] | None = None,
        nested: bool = True,
        dict_mod: bool = False,
    ):
        """
        Update the keyword arguments of any :obj:`.Maker` objects in the job source.

        Parameters
        ----------
        update
            The updates to apply.
        name_filter
            A filter for the Maker name.
        class_filter
            A filter for the maker class. Note the class filter will match any
            subclasses.
        nested
            Whether to apply the updates to Maker objects that are themselves kwargs
            of Maker, job, or flow objects. See examples for more details.
        dict_mod
            Use the dict mod language to apply updates. See :obj:`.DictMods` for more
            details.

        Examples
        --------
        Consider the following job from a Maker:

        >>> from dataclasses import dataclass
        >>> from jobflow import job, Maker, Flow
        >>> @dataclass
        ... class AddMaker(Maker):
        ...     name: str = "add"
        ...     number: float = 10
        ...
        ...     @job
        ...     def make(self, a):
        ...         return a + self.number
        >>> maker = AddMaker()
        >>> add_job = maker.make(1)

        The ``number`` argument could be updated in the following ways.

        >>> add_job.update_maker_kwargs({"number": 10})

        By default, the updates are applied to nested Makers. These are Makers
        which are present in the kwargs of another Maker. Consider the following case
        for a Maker that produces a job that replaces itself with another job.

        >>> from jobflow import Response
        >>> @dataclass
        ... class ReplacementMaker(Maker):
        ...     name: str = "replace"
        ...     add_maker: Maker = AddMaker()
        ...
        ...     @job
        ...     def make(self, a):
        ...         add_job = self.add_maker.make(a)
        ...         return Response(replace=add_job)
        >>> maker = ReplacementMaker()
        >>> my_job = maker.make(1)

        The following update will apply to the nested ``AddMaker`` in the kwargs of the
        ``RestartMaker``:

        >>> my_job.update_maker_kwargs({"number": 10}, class_filter=AddMaker)

        However, if ``nested=False``, then the update will not be applied to the nested
        Maker:

        >>> my_job.update_maker_kwargs(
        ...     {"number": 10}, class_filter=AddMaker, nested=False
        ... )
        """
        from jobflow import Maker

        if self.maker is not None:
            maker = self.maker.update_kwargs(
                update,
                name_filter=name_filter,
                class_filter=class_filter,
                nested=nested,
                dict_mod=dict_mod,
            )
            setattr(self, "function", getattr(maker, self.function.__name__))
        elif nested:
            # also look for makers in job args and kwargs
            new_args = []
            for arg in self.function_args:
                if isinstance(arg, Maker):
                    new_arg = arg.update_kwargs(
                        update,
                        name_filter=name_filter,
                        class_filter=class_filter,
                        nested=nested,
                        dict_mod=dict_mod,
                    )
                    new_args.append(new_arg)
                else:
                    new_args.append(arg)
            self.function_args = tuple(new_args)

            for name, kwarg in self.function_kwargs.items():
                if isinstance(kwarg, Maker):
                    self.function_kwargs[name] = kwarg.update_kwargs(
                        update,
                        name_filter=name_filter,
                        class_filter=class_filter,
                        nested=nested,
                        dict_mod=dict_mod,
                    )

    def append_name(self, append_str: str, prepend: bool = False):
        """
        Append a string to the name of the job.

        Parameters
        ----------
        append_str
            A string to append.
        prepend
            Prepend the name rather than appending it.
        """
        if prepend:
            self.name = append_str + self.name
        else:
            self.name += append_str

    def as_dict(self) -> dict:
        """Serialize the job as a dictionary."""
        d = super().as_dict()

        # fireworks can't serialize functions and classes, so explicitly serialize to
        # the job recursively using monty to avoid issues
        return jsanitize(d, strict=True, enum_values=True)

    def __setattr__(self, key, value):
        """Handle setting attributes. Implements a special case for job name."""
        if key == "name" and value is not None and self.maker is not None:
            # have to be careful and also update the name of the bound maker
            # the ``value is not None`` in the if statement is needed otherwise the name
            # of the maker will get set to None during class init
            self.__dict__[key] = value
            self.maker.name = value
        else:
            super().__setattr__(key, value)

    def add_hosts_uuids(self, hosts_uuids: str | list[str], prepend: bool = False):
        """
        Add a list of UUIDs to the internal list of hosts.

        The elements of the list are supposed to be ordered in such a way that
        the object identified by one UUID of the list is contained in objects
        identified by its subsequent elements.

        Parameters
        ----------
        hosts_uuids
            A list of UUIDs to add.
        prepend
            Insert the UUIDs at the beginning of the list rather than extending it.
        """
        if not isinstance(hosts_uuids, (list, tuple)):
            hosts_uuids = [hosts_uuids]
        if prepend:
            self.hosts[0:0] = hosts_uuids
        else:
            self.hosts.extend(hosts_uuids)


@dataclass
class Response:
    """
    The :obj:`Response` contains the output, detours, and stop commands of a job.

    Parameters
    ----------
    output
        The job output.
    detour
        A flow or job to detour to.
    addition
        A flow or job to add to the current flow.
    replace
        A flow or job to replace the current job.
    stored_data
        Data to be stored by the flow manager.
    stop_children
        Stop any children of the current flow.
    stop_jobflow
        Stop executing all remaining jobs.
    """

    output: Any | None = None
    detour: jobflow.Flow | Job | list[Job] | list[jobflow.Flow] | None = None
    addition: jobflow.Flow | Job | list[Job] | list[jobflow.Flow] | None = None
    replace: jobflow.Flow | Job | list[Job] | list[jobflow.Flow] | None = None
    stored_data: dict[Hashable, Any] | None = None
    stop_children: bool = False
    stop_jobflow: bool = False

    @classmethod
    def from_job_returns(
        cls,
        job_returns: Any | None,
        output_schema: type[BaseModel] | None = None,
    ) -> Response:
        """
        Generate a :obj:`Response` from the outputs of a :obj:`Job`.

        Parameters
        ----------
        job_returns
            The outputs of a job. If this is a :obj:`Response` object, the output schema
            will be applied to the response outputs and the response returned.
            Otherwise, the ``job_returns`` will be put into the ``outputs`` of a new
            :obj:`Response` object.
        output_schema
            A pydantic model associated with the job. Used to enforce a schema for the
            outputs.

        Raises
        ------
        ValueError
            If the job outputs do not match the output schema.

        Returns
        -------
        Response
            The job response controlling the data to store and flow execution options.
        """
        if isinstance(job_returns, Response):
            if job_returns.replace is None:
                # only apply output schema if there is no replace.
                job_returns.output = apply_schema(job_returns.output, output_schema)

            return job_returns

        if isinstance(job_returns, (list, tuple)):
            # check that a Response object is not given as one of many outputs
            for r in job_returns:
                if isinstance(r, Response):
                    raise ValueError(
                        "Response cannot be returned in combination with other outputs."
                    )

        return cls(output=apply_schema(job_returns, output_schema))


def apply_schema(output: Any, schema: type[BaseModel] | None):
    """
    Apply schema to job outputs.

    Parameters
    ----------
    output
        The job outputs.
    schema
        A pydantic model that defines the schema to apply.

    Raises
    ------
    ValueError
        If a schema is set but there are no outputs.
    ValueError
        If the outputs do not match the schema.

    Returns
    -------
    BaseModel or Any
        Returns an instance of the schema if the schema is set or the original output.
    """
    if schema is None or isinstance(output, schema):
        return output

    if output is None:
        raise ValueError(f"Expected output of type {schema.__name__} but got no output")

    if not isinstance(output, dict):
        raise ValueError(
            f"Expected output to be {schema.__name__} or dict but got output type "
            f"of {type(output).__name__}."
        )

    return schema(**output)


@job(config=JobConfig(resolve_references=False, on_missing_references=OnMissing.NONE))
def store_inputs(inputs: Any) -> Any:
    """
    Job to store inputs.

    Note that any :obj:`Reference` objects will not be resolved, however, missing
    references will be replaced with ``None``.

    Parameters
    ----------
    inputs:
        The inputs to store.
    """
    return inputs


def prepare_replace(
    replace: jobflow.Flow | Job | list[Job],
    current_job: Job,
) -> jobflow.Flow:
    """
    Prepare a replacement :obj:`Flow` or :obj:`Job`.

    If the replacement is a ``Flow``, then an additional ``Job`` will be inserted
    that maps the output id of the original job to outputs of the ``Flow``.

    If the replacement is a ``Flow`` or a ``Job``, then this function pass on
    the manager config, schema, and metadata and set the according UUIDs and job index.

    Parameters
    ----------
    replace
        A :obj:`Flow` or :obj:`Job` to use as the replacement.
    current_job
        The current job.

    Returns
    -------
    Flow
        The updated flow.
    """
    from jobflow.core.flow import Flow

    if isinstance(replace, (list, tuple)):
        replace = Flow(jobs=replace)

    if isinstance(replace, Flow) and replace.output is not None:
        # add a job with same UUID as the current job to store the outputs of the
        # flow; this job will inherit the metadata and output schema of the current
        # job
        store_output_job = store_inputs(replace.output)
        store_output_job.set_uuid(current_job.uuid)
        store_output_job.index = current_job.index + 1
        store_output_job.metadata = current_job.metadata
        store_output_job.output_schema = current_job.output_schema
        replace.add_jobs(store_output_job)

    elif isinstance(replace, Job):
        # replace is a single Job
        replace.set_uuid(current_job.uuid)
        replace.index = current_job.index + 1

        metadata = replace.metadata
        metadata.update(current_job.metadata)
        replace.metadata = metadata

        if not replace.output_schema:
            replace.output_schema = current_job.output_schema

        replace = Flow(jobs=replace, output=replace.output)

    return replace


def pass_manager_config(
<<<<<<< HEAD
    jobs: Union[Job, jobflow.Flow, List[Union[Job, jobflow.Flow]]],
    manager_config: Dict[str, Any],
    metadata: Dict,
=======
    jobs: Job | jobflow.Flow | list[Job | jobflow.Flow],
    manager_config: dict[str, Any],
>>>>>>> d3e59243
):
    """
    Pass the manager config on to any jobs in the jobs array.

    Parameters
    ----------
    jobs
        A job, flow, or list of jobs/flows.
    manager_config
        A manager config to pass on.
    metadata
        Metadata to pass on.
    """
    from copy import deepcopy

    all_jobs: list[Job] = []

    def get_jobs(arg):

        if isinstance(arg, Job):
            all_jobs.append(arg)
        elif isinstance(arg, (list, tuple)):
            for j in arg:
                get_jobs(j)
        elif hasattr(arg, "jobs"):
            # this is a flow
            get_jobs(arg.jobs)
        else:
            raise ValueError("Unrecognised jobs format")

    # extract all jobs from the input array
    get_jobs(jobs)

    # update manager config
    for ajob in all_jobs:
        ajob.config.manager_config = deepcopy(manager_config)

    # also pass metadata
    for ajob in all_jobs:
        ajob.metadata = deepcopy(metadata)<|MERGE_RESOLUTION|>--- conflicted
+++ resolved
@@ -559,29 +559,13 @@
         if passed_config:
 
             if response.addition is not None:
-<<<<<<< HEAD
-                pass_manager_config(
-                    response.addition, self.config.manager_config, self.metadata
-                )
+                pass_manager_config(response.addition, passed_config, self.metadata)
 
             if response.detour is not None:
-                pass_manager_config(
-                    response.detour, self.config.manager_config, self.metadata
-                )
+                pass_manager_config(response.detour, passed_config, self.metadata)
 
             if response.replace is not None:
-                pass_manager_config(
-                    response.replace, self.config.manager_config, self.metadata
-                )
-=======
-                pass_manager_config(response.addition, passed_config)
-
-            if response.detour is not None:
-                pass_manager_config(response.detour, passed_config)
-
-            if response.replace is not None:
-                pass_manager_config(response.replace, passed_config)
->>>>>>> d3e59243
+                pass_manager_config(response.replace, passed_config, self.metadata)
 
         try:
             output = jsanitize(response.output, strict=True, enum_values=True)
@@ -1076,14 +1060,9 @@
 
 
 def pass_manager_config(
-<<<<<<< HEAD
-    jobs: Union[Job, jobflow.Flow, List[Union[Job, jobflow.Flow]]],
-    manager_config: Dict[str, Any],
-    metadata: Dict,
-=======
     jobs: Job | jobflow.Flow | list[Job | jobflow.Flow],
     manager_config: dict[str, Any],
->>>>>>> d3e59243
+    metadata: dict,
 ):
     """
     Pass the manager config on to any jobs in the jobs array.
