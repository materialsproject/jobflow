"""Functions and classes for representing Job objects."""

from __future__ import annotations

import logging
import typing
import warnings
from dataclasses import dataclass, field

from monty.json import MSONable, jsanitize

from jobflow.core.reference import OnMissing, OutputReference
from jobflow.schemas.job_store import JobStoreDocument
from jobflow.utils.uuid import suuid

if typing.TYPE_CHECKING:
    from typing import Any, Callable, Hashable, Sequence

    from networkx import DiGraph
    from pydantic import BaseModel

    import jobflow

logger = logging.getLogger(__name__)

__all__ = ["job", "Job", "Response", "JobConfig", "store_inputs"]


@dataclass
class JobConfig(MSONable):
    """
    The configuration parameters for a job.

    Parameters
    ----------
    resolve_references
        Whether to resolve any references before the job function is executed.
        If ``False`` the unresolved reference objects will be passed into the function
        call.
    on_missing_references
        What to do if the references cannot be resolved. The default is to throw an
        error.
    manager_config
        The configuration settings to control the manager execution.
    expose_store
        Whether to expose the store in :obj:`.CURRENT_JOB`` when the job is running.
    pass_manager_config
        Whether to pass the manager configuration on to detour, addition, and
        replacement jobs.
    response_manager_config
        The custom configuration to pass to a detour, addition, or replacement job.
        Using this kwarg will automatically take precedence over the behavior of
        ``pass_manager_config`` such that a different configuration than
        ``manger_config`` can be passed to downstream jobs.

    Returns
    -------
    JobConfig
        A :obj:`JobConfig` object.
    """

    resolve_references: bool = True
    on_missing_references: OnMissing = OnMissing.ERROR
    manager_config: dict = field(default_factory=dict)
    expose_store: bool = False
    pass_manager_config: bool = True
    response_manager_config: dict = field(default_factory=dict)


def job(method: Callable = None, **job_kwargs):
    """
    Wrap a function to produce a :obj:`Job`.

    :obj:`Job` objects are delayed function calls that can be used in an
    :obj:`Flow`. A job is composed of the function name and source and any
    arguments for the function. This decorator makes it simple to create
    job objects directly from a function definition. See the examples for more details.

    Parameters
    ----------
    method
        A function to wrap. This should not be specified directly and is implied
        by the decorator.
    **job_kwargs
        Other keyword arguments that will get passed to the :obj:`Job` init method.

    Examples
    --------
    >>> @job
    ... def print_message():
    ...     print("I am a Job")
    >>> print_job = print_message()
    >>> type(print_job)
    <class 'jobflow.core.job.Job'>
    >>> print_job.function
    <function print_message at 0x7ff72bdf6af0>

    Jobs can have required and optional parameters.

    >>> @job
    ... def print_sum(a, b=0):
    ...     return print(a + b)
    >>> print_sum_job = print_sum(1, 2)
    >>> print_sum_job.function_args
    (1, )
    >>> print_sum_job.function_kwargs
    {"b": 2}

    If the function returns a value it can be referenced using the ``output``
    attribute of the job.

    >>> @job
    ... def add(a, b):
    ...     return a + b
    >>> add_task = add(1, 2)
    >>> add_task.output
    OutputReference('abeb6f48-9b34-4698-ab69-e4dc2127ebe9')

    .. Note::
        Because the task has not yet been run, the output value is an
        :obj:`OutputReference` object. References are automatically converted to their
        computed values (resolved) when the task runs.

    If a dictionary of values is returned, the values can be indexed in the usual
    way.

    >>> @job
    ... def compute(a, b):
    ...     return {"sum": a + b, "product": a * b}
    >>> compute_task = compute(1, 2)
    >>> compute_task.output["sum"]
    OutputReference('abeb6f48-9b34-4698-ab69-e4dc2127ebe9', 'sum')

    .. Warning::
        If an output is indexed incorrectly, for example by trying to access a key that
        doesn't exist, this error will only be raised when the Job is executed.

    Jobs can return :obj:`.Response` objects that control the flow execution flow.
    For example, to replace the current job with another job, ``replace`` can be used.

    >>> from jobflow import Response
    >>> @job
    ... def replace(a, b):
    ...     new_job = compute(a, b)
    ...     return Response(replace=new_job)

    By default, job outputs are stored in the :obj`.JobStore` ``docs_store``. However,
    the :obj:`.JobStore` `additional_stores`` can also be used for job outputs. The
    stores are specified as keyword arguments, where the argument name gives the store
    name and the argument value is the type of data/key to store in that store. More
    details on the accepted key types are given in the :obj:`Job` docstring. In the
    example below, the "graph" key is stored in an additional store named "graphs" and
    the "data" key is stored in an additional store called "large_data".

    >>> @job(large_data="data", graphs="graph")
    ... def compute(a, b):
    ...     return {"data": b, "graph": a }

    .. Note::
        Using additional stores requires the :obj:`.JobStore` to be configured with
        the required store names present. See the :obj:`.JobStore` docstring for more
        details.

    See Also
    --------
    Job, .Flow, .Response
    """

    def decorator(func):
        from functools import wraps

        # unwrap staticmethod or classmethod decorators
        desc = next(
            (desc for desc in (staticmethod, classmethod) if isinstance(func, desc)),
            None,
        )

        if desc:
            func = func.__func__

        @wraps(func)
        def get_job(*args, **kwargs) -> Job:
            f = func
            if len(args) > 0:
                # see if the first argument has a function with the same name as
                # this function
                met = getattr(args[0], func.__name__, None)
                if met:
                    # if so, check to see if that function ha been wrapped and
                    # whether the unwrapped function is the same as this function
                    wrap = getattr(met, "__func__", None)
                    if getattr(wrap, "original", None) is func:
                        # Ah ha. The function is a bound method.
                        f = met
                        args = args[1:]

            return Job(
                function=f, function_args=args, function_kwargs=kwargs, **job_kwargs
            )

        get_job.original = func

        if desc:
            # rewrap staticmethod or classmethod decorators
            get_job = desc(get_job)

        return get_job

    # See if we're being called as @job or @job().
    if method is None:
        # We're called with parens.
        return decorator

    # We're called as @job without parens.
    return decorator(method)


class Job(MSONable):
    """
    A :obj:`Job` is a delayed function call that can be used in an :obj:`.Flow`.

    In general, one should not create :obj:`Job` objects directly but instead use
    the :obj:`job` decorator on a function. Any calls to a decorated function will
    return an :obj:`Job` object.

    Parameters
    ----------
    function
        A function. Can be a builtin function such as ``sum`` or any other function
        provided it can be imported. Class and static methods can also be used, provided
        the class is importable. Lastly, methods (functions bound to an instance of
        class) can be used, provided the class is :obj:`.MSONable`.
    function_args
        The positional arguments to the function call.
    function_kwargs
        The keyword arguments to the function call.
    output_schema
        A pydantic model that defines the schema of the output.
    uuid
        A unique identifier for the job. Generated automatically.
    index
        The index of the job (number of times the job has been replaced).
    name
        The name of the job. If not set it will be determined from ``function``.
    metadata
        A dictionary of information that will get stored alongside the job output.
    config
        The config setting for the job.
    hosts
        The list of UUIDs of the hosts containing the job. The object identified by one
        UUID of the list should be contained in objects identified by its subsequent
        elements.
    metadata_updates
        A list of updates for the metadata that will be applied to any Flow/Job
        generated by the job.
    config_updates
        A list of updates for the config that will be applied to any Flow/Job generated
        by the job.
    **kwargs
        Additional keyword arguments that can be used to specify which outputs to save
        in additional stores. The argument name gives the additional store name and the
        argument value gives the type of data to store in that additional store.
        The value can be ``True`` in which case all outputs are stored in the additional
        store, a dictionary key (string or enum), an :obj:`.MSONable` class, or a list
        of keys/classes.

    Attributes
    ----------
    output
        The output of the job. This is a reference to the future job output and
        can be used as the input to other Jobs or Flows.

    Returns
    -------
    Job
        A job.

    Examples
    --------
    Builtin functions such as :obj:`print` can be specified.

    >>> print_task = Job(function=print, args=("I am a job", ))

    Or other functions of the Python standard library.

    >>> import os
    >>> Job(function=os.path.join, args=("folder", "filename.txt"))

    To use custom functions, the functions should be importable (i.e. not
    defined in another function). For example, if the following function is defined
    in the ``my_package`` module.

    >>> def add(a, b):
    ...     return a + b
    >>> add_job = Job(function=add, args=(1, 2))

    More details are given in the :obj:`job` decorator docstring.

    See Also
    --------
    job, Response, .Flow
    """

    def __init__(
        self,
        function: Callable,
        function_args: tuple[Any, ...] = None,
        function_kwargs: dict[str, Any] = None,
        output_schema: type[BaseModel] = None,
        uuid: str = None,
        index: int = 1,
        name: str = None,
        metadata: dict[str, Any] = None,
        config: JobConfig = None,
        hosts: list[str] = None,
        metadata_updates: list[dict[str, Any]] = None,
        config_updates: list[dict[str, Any]] = None,
        **kwargs,
    ):
        from copy import deepcopy

        from jobflow.utils.find import contains_flow_or_job

        function_args = () if function_args is None else function_args
        function_kwargs = {} if function_kwargs is None else function_kwargs
        uuid = suuid() if uuid is None else uuid
        metadata = {} if metadata is None else metadata
        config = JobConfig() if config is None else config

        # make a deep copy of the function (means makers do not share the same instance)
        self.function = deepcopy(function)
        self.function_args = function_args
        self.function_kwargs = function_kwargs
        self.output_schema = output_schema
        self.uuid = uuid
        self.index = index
        self.name = name
        self.metadata = metadata
        self.config = config
        self.hosts = hosts or []
        self.metadata_updates = metadata_updates or []
        self.config_updates = config_updates or []
        self._kwargs = kwargs

        if sum(v is True for v in kwargs.values()) > 1:
            raise ValueError("Cannot select True for multiple additional stores.")

        if self.name is None:
            if self.maker is not None:
                self.name = self.maker.name
            else:
                self.name = getattr(function, "__qualname__", function.__name__)

        self.output = OutputReference(self.uuid, output_schema=self.output_schema)

        # check to see if job or flow is included in the job args
        # this is a possible situation but likely a mistake
        all_args = tuple(self.function_args) + tuple(self.function_kwargs.values())
        if contains_flow_or_job(all_args):
            warnings.warn(
                f"Job '{self.name}' contains an Flow or Job as an input. "
                f"Usually inputs should be the output of a Job or an Flow (e.g. "
                f"job.output). If this message is unexpected then double check the "
                f"inputs to your Job."
            )

    def __repr__(self):
        """Get a string representation of the job."""
        name, uuid = self.name, self.uuid
        return f"Job({name=}, {uuid=})"

    def __contains__(self, item: Hashable) -> bool:
        """
        Check if the job contains a reference to a given UUID.

        Parameters
        ----------
        item
            A UUID.

        Returns
        -------
        bool
            Whether the job contains a reference to the UUID.
        """
        return item in self.input_uuids

    def __eq__(self, other: object) -> bool:
        """
        Check if two jobs are equal.

        Parameters
        ----------
        other
            Another job.

        Returns
        -------
        bool
            Whether the jobs are equal.
        """
        if not isinstance(other, Job):
            return NotImplemented
        return self.__dict__ == other.__dict__

    def __hash__(self) -> int:
        """Get the hash of the job."""
        return hash(self.uuid)

    @property
    def input_references(self) -> tuple[jobflow.OutputReference, ...]:
        """
        Find :obj:`.OutputReference` objects in the job inputs.

        Returns
        -------
        tuple(OutputReference, ...)
            The references in the inputs to the job.
        """
        from jobflow.core.reference import find_and_get_references

        references: set[jobflow.OutputReference] = set()
        for arg in tuple(self.function_args) + tuple(self.function_kwargs.values()):
            references.update(find_and_get_references(arg))

        return tuple(references)

    @property
    def input_uuids(self) -> tuple[str, ...]:
        """
        Uuids of any :obj:`.OutputReference` objects in the job inputs.

        Returns
        -------
        tuple(str, ...)
           The UUIDs of the references in the job inputs.
        """
        return tuple(ref.uuid for ref in self.input_references)

    @property
    def input_references_grouped(self) -> dict[str, tuple[OutputReference, ...]]:
        """
        Group any :obj:`.OutputReference` objects in the job inputs by their UUIDs.

        Returns
        -------
        dict[str, tuple(OutputReference, ...)]
            The references grouped by their UUIDs.
        """
        from collections import defaultdict

        groups = defaultdict(set)
        for ref in self.input_references:
            groups[ref.uuid].add(ref)

        return {k: tuple(v) for k, v in groups.items()}

    @property
    def maker(self) -> jobflow.Maker | None:
        """
        Get the host :obj:`.Maker` object if a job is to run a maker function.

        Returns
        -------
        Maker or None
            A maker object.
        """
        from jobflow import Maker

        bound = getattr(self.function, "__self__", None)
        if isinstance(bound, Maker):
            return bound
        return None

    @property
    def graph(self) -> DiGraph:
        """
        Get a graph of the job indicating the inputs to the job.

        Returns
        -------
        DiGraph
            The graph showing the connectivity of the jobs.
        """
        from networkx import DiGraph

        edges = []
        for uuid, refs in self.input_references_grouped.items():
            properties: list[str] | str = [
                ref.attributes_formatted[-1]
                .replace("[", "")
                .replace("]", "")
                .replace(".", "")
                for ref in refs
                if ref.attributes
            ]
            properties = properties[0] if len(properties) == 1 else properties
            properties = properties if len(properties) > 0 else "output"
            edges.append((uuid, self.uuid, {"properties": properties}))

        graph = DiGraph()
        graph.add_node(self.uuid, job=self, label=self.name)
        graph.add_edges_from(edges)
        return graph

    @property
    def host(self):
        """
        UUID of the first Flow that contains the Job.

        Returns
        -------
        str
            the UUID of the host.
        """
        return self.hosts[0] if self.hosts else None

    def set_uuid(self, uuid: str) -> None:
        """
        Set the UUID of the job.

        Parameters
        ----------
        uuid
            A UUID.
        """
        self.uuid = uuid
        self.output = self.output.set_uuid(uuid)

    def run(self, store: jobflow.JobStore) -> Response:
        """
        Run the job.

        If the job has inputs that are :obj:`.OutputReference` objects, then they will
        need to be resolved before the job can run. See the docstring for
        :obj:`.OutputReference.resolve()` for more details.

        Parameters
        ----------
        store
            A :obj:`.JobStore` to use for resolving references and storing job outputs.

        Returns
        -------
        Response
            The response of the job, containing the outputs, and other settings that
            determine the flow execution.

        Raises
        ------
        ImportError
            If the job function cannot be imported.

        See Also
        --------
        Response, .OutputReference
        """
        import builtins
        import types
        from datetime import datetime

        from jobflow import CURRENT_JOB
        from jobflow.core.flow import get_flow

        index_str = f", {self.index}" if self.index != 1 else ""
        logger.info(f"Starting job - {self.name} ({self.uuid}{index_str})")
        CURRENT_JOB.job = self

        if self.config.expose_store:
            CURRENT_JOB.store = store

        unresolved_input_refs = self.input_references

        if self.config.resolve_references:
            self.resolve_args(store=store)

        # if Job was created using the job decorator, then access the original function
        function = getattr(self.function, "original", self.function)

        # if function is bound method we need to do some magic to bind the unwrapped
        # function to the class/instance
        bound = getattr(self.function, "__self__", None)
        if bound is not None and bound is not builtins:
            function = types.MethodType(function, bound)

        response = function(*self.function_args, **self.function_kwargs)
        response = Response.from_job_returns(response, self.output_schema)

        if response.replace is not None:
            response.replace = prepare_replace(response.replace, self)

        if response.addition is not None:
            # wrap the detour in a Flow to avoid problems if it needs to get
            # wrapped at a later stage
            response.addition = get_flow(response.addition)

        if response.detour is not None:
            # wrap the detour in a Flow to avoid problems if it needs to get
            # wrapped at a later stage
            response.detour = get_flow(response.detour)

        # common actions that should be applied to all newly generated Jobs/Flows
        for new_jobs in (response.replace, response.addition, response.detour):
            if new_jobs is not None:
                new_jobs.add_hosts_uuids(self.hosts)
                for metadata_update in self.metadata_updates:
                    new_jobs.update_metadata(**metadata_update, dynamic=True)
                for config_update in self.config_updates:
                    new_jobs.update_config(**config_update, dynamic=True)

        if self.config.response_manager_config:
            passed_config = self.config.response_manager_config
        elif self.config.pass_manager_config:
            passed_config = self.config.manager_config
        else:
            passed_config = None

        if passed_config:
            if response.addition is not None:
                pass_manager_config(response.addition, passed_config)

            if response.detour is not None:
                pass_manager_config(response.detour, passed_config)

            if response.replace is not None:
                pass_manager_config(response.replace, passed_config)

        try:
            output = jsanitize(
                response.output, strict=True, enum_values=True, allow_bson=True
            )
        except AttributeError as err:
            raise RuntimeError(
                "Job output contained an object that is not MSONable and therefore "
                "could not be serialized."
            ) from err

        save = {k: "output" if v is True else v for k, v in self._kwargs.items()}
<<<<<<< HEAD
        data = {
            "uuid": self.uuid,
            "index": self.index,
            "output": output,
            "completed_at": datetime.now().isoformat(),
            "metadata": self.metadata,
            "hosts": self.hosts,
            "name": self.name,
            "input_references": unresolved_input_refs,
        }

=======
        data = JobStoreDocument(
            uuid=self.uuid,
            index=self.index,
            output=output,
            completed_at=datetime.now().isoformat(),
            metadata=self.metadata,
            hosts=self.hosts,
            name=self.name,
        )
        # Need to do changes to .update method
>>>>>>> 3d56be1e
        store.update(data, key=["uuid", "index"], save=save)

        CURRENT_JOB.reset()
        logger.info(f"Finished job - {self.name} ({self.uuid}{index_str})")
        return response

    def resolve_args(
        self,
        store: jobflow.JobStore,
        inplace: bool = True,
    ) -> Job:
        """
        Resolve any :obj:`.OutputReference` objects in the input arguments.

        See the docstring for :obj:`.OutputReference.resolve()` for more details.

        Parameters
        ----------
        store
            A maggma store to use for resolving references.
        inplace
            Update the arguments of the current job or return a new job object.

        Returns
        -------
        Job
            A job with the references resolved.
        """
        from copy import deepcopy

        from jobflow.core.reference import find_and_resolve_references

        cache: dict[str, Any] = {}
        resolved_args = find_and_resolve_references(
            self.function_args,
            store,
            cache=cache,
            on_missing=self.config.on_missing_references,
        )
        resolved_kwargs = find_and_resolve_references(
            self.function_kwargs,
            store,
            cache=cache,
            on_missing=self.config.on_missing_references,
        )
        resolved_args = tuple(resolved_args)

        if inplace:
            self.function_args = resolved_args
            self.function_kwargs = resolved_kwargs
            return self

        new_job = deepcopy(self)
        new_job.function_args = resolved_args
        new_job.function_kwargs = resolved_kwargs
        return new_job

    def update_kwargs(
        self,
        update: dict[str, Any],
        name_filter: str = None,
        function_filter: Callable = None,
        dict_mod: bool = False,
    ):
        """
        Update the kwargs of the jobs.

        Parameters
        ----------
        update
            The updates to apply.
        name_filter
            A filter for the job name. Only jobs with a matching name will be updated.
            Includes partial matches, e.g. "ad" will match a job with the name "adder".
        function_filter
            A filter for the job function. Only jobs with a matching function will be
            updated.
        dict_mod
            Use the dict mod language to apply updates. See :obj:`.DictMods` for more
            details.

        Examples
        --------
        Consider a simple job with a ``number`` keyword argument.

        >>> from jobflow import job
        >>> @job
        ... def add(a, number=5):
        ...     return a + number
        >>> add_job = add(1)

        The ``number`` argument can be updated using.

        >>> add_job.update_kwargs({"number": 10})
        """
        from jobflow.utils.dict_mods import apply_mod

        if function_filter is not None and function_filter != self.function:
            return

        if (
            name_filter is not None
            and self.name is not None
            and name_filter not in self.name
        ):
            return

        # if we get to here then we pass all the filters
        if dict_mod:
            apply_mod(update, self.function_kwargs)
        else:
            self.function_kwargs.update(update)

    def update_maker_kwargs(
        self,
        update: dict[str, Any],
        name_filter: str = None,
        class_filter: type[jobflow.Maker] = None,
        nested: bool = True,
        dict_mod: bool = False,
    ):
        """
        Update the keyword arguments of any :obj:`.Maker` objects in the job source.

        Parameters
        ----------
        update
            The updates to apply.
        name_filter
            A filter for the Maker name. Only Makers with a matching name will be
            updated. Includes partial matches, e.g. "ad" will match a Maker with the
            name "adder".
        class_filter
            A filter for the maker class. Only Makers with a matching class will be
            updated. Note the class filter will match any subclasses.
        nested
            Whether to apply the updates to Maker objects that are themselves kwargs
            of Maker, job, or flow objects. See examples for more details.
        dict_mod
            Use the dict mod language to apply updates. See :obj:`.DictMods` for more
            details.

        Examples
        --------
        Consider the following job from a Maker:

        >>> from dataclasses import dataclass
        >>> from jobflow import job, Maker, Flow
        >>> @dataclass
        ... class AddMaker(Maker):
        ...     name: str = "add"
        ...     number: float = 10
        ...
        ...     @job
        ...     def make(self, a):
        ...         return a + self.number
        >>> maker = AddMaker()
        >>> add_job = maker.make(1)

        The ``number`` argument could be updated in the following ways.

        >>> add_job.update_maker_kwargs({"number": 10})

        By default, the updates are applied to nested Makers. These are Makers
        which are present in the kwargs of another Maker. Consider the following case
        for a Maker that produces a job that replaces itself with another job.

        >>> from jobflow import Response
        >>> @dataclass
        ... class ReplacementMaker(Maker):
        ...     name: str = "replace"
        ...     add_maker: Maker = AddMaker()
        ...
        ...     @job
        ...     def make(self, a):
        ...         add_job = self.add_maker.make(a)
        ...         return Response(replace=add_job)
        >>> maker = ReplacementMaker()
        >>> my_job = maker.make(1)

        The following update will apply to the nested ``AddMaker`` in the kwargs of the
        ``RestartMaker``:

        >>> my_job.update_maker_kwargs({"number": 10}, class_filter=AddMaker)

        However, if ``nested=False``, then the update will not be applied to the nested
        Maker:

        >>> my_job.update_maker_kwargs(
        ...     {"number": 10}, class_filter=AddMaker, nested=False
        ... )
        """
        from jobflow import Maker

        if self.maker is not None:
            maker = self.maker.update_kwargs(
                update,
                name_filter=name_filter,
                class_filter=class_filter,
                nested=nested,
                dict_mod=dict_mod,
            )
            self.function = getattr(maker, self.function.__name__)
        elif nested:
            # also look for makers in job args and kwargs
            new_args = []
            for arg in self.function_args:
                if isinstance(arg, Maker):
                    new_arg = arg.update_kwargs(
                        update,
                        name_filter=name_filter,
                        class_filter=class_filter,
                        nested=nested,
                        dict_mod=dict_mod,
                    )
                    new_args.append(new_arg)
                else:
                    new_args.append(arg)
            self.function_args = tuple(new_args)

            for name, kwarg in self.function_kwargs.items():
                if isinstance(kwarg, Maker):
                    self.function_kwargs[name] = kwarg.update_kwargs(
                        update,
                        name_filter=name_filter,
                        class_filter=class_filter,
                        nested=nested,
                        dict_mod=dict_mod,
                    )

    def append_name(self, append_str: str, prepend: bool = False):
        """
        Append a string to the name of the job.

        Parameters
        ----------
        append_str
            A string to append.
        prepend
            Prepend the name rather than appending it.
        """
        if prepend:
            self.name = append_str + self.name
        else:
            self.name += append_str

    def update_metadata(
        self,
        update: dict[str, Any],
        name_filter: str = None,
        function_filter: Callable = None,
        dict_mod: bool = False,
        dynamic: bool = True,
    ):
        """
        Update the metadata of the job.

        Can optionally apply the same updates at runtime to any Job or Flow generated
        by this job.

        Parameters
        ----------
        update
            The updates to apply.
        name_filter
            A filter for the job name. Only jobs with a matching name will be updated.
            Includes partial matches, e.g. "ad" will match a job with the name "adder".
        function_filter
            A filter for the job function. Only jobs with a matching function will be
            updated.
        dict_mod
            Use the dict mod language to apply updates. See :obj:`.DictMods` for more
            details.
        dynamic
            The updates will be propagated to Jobs/Flows dynamically generated at
            runtime.

        Examples
        --------
        Consider a simple job that makes use of a :obj:`Maker` to generate additional
        jobs at runtime (see :obj:`Response` options for more details):

        >>> @job
        ... def use_maker(maker):
        ...     return Response(replace=maker.make())

        Calling `update_metadata` with `dynamic` set to `True` (the default)

        >>> test_job = use_maker(ExampleMaker())
        ... test_job.update_metadata({"example": 1}, dynamic=True)

        will not only set the `example` metadata to the `test_job`, but also to all the
        new Jobs that will be generated at runtime by the ExampleMaker.

        `update_metadata` can be called multiple times with different `name_filter` or
        `function_filter` to control which Jobs will be updated.

        At variance, if `dynamic` is set to `False` the `example` metadata will only be
        added to the `test_job` and not to the generated Jobs.
        """
        from jobflow.utils.dict_mods import apply_mod

        if dynamic:
            dict_input = {
                "update": update,
                "name_filter": name_filter,
                "function_filter": function_filter,
                "dict_mod": dict_mod,
            }
            self.metadata_updates.append(dict_input)

        # unwrap the functions in case the job is a decorated one
        function_filter = getattr(function_filter, "__wrapped__", function_filter)
        function = getattr(self.function, "__wrapped__", self.function)

        # if function_filter is not None and function_filter != self.function:
        if function_filter is not None and function_filter != function:
            return

        if name_filter is not None and (
            self.name is None or name_filter not in self.name
        ):
            return

        # if we get to here then we pass all the filters
        if dict_mod:
            apply_mod(update, self.metadata)
        else:
            self.metadata.update(update)

    def update_config(
        self,
        config: JobConfig | dict,
        name_filter: str = None,
        function_filter: Callable = None,
        attributes: list[str] | str = None,
        dynamic: bool = True,
    ):
        """
        Update the job config.

        Can optionally apply the same updates at runtime to any Job or Flow generated
        by this job.

        Parameters
        ----------
        config
            A JobConfig object or a dict with containing the attributes to update.
        name_filter
            A filter for the job name. Only jobs with a matching name will be updated.
            Includes partial matches, e.g. "ad" will match a job with the name "adder".
        function_filter
            A filter for the job function. Only jobs with a matching function will be
            updated.
        attributes :
            Which attributes of the job config to set. Can be specified as one or more
            attributes specified by their name.
        dynamic
            The updates will be propagated to Jobs/Flows dynamically generated at
            runtime.

        Examples
        --------
        Consider a simple job.

        >>> from jobflow import job, JobConfig
        >>> @job
        ... def add(a, b):
        ...     return a + b
        >>> add_job = add(1, 2)

        The ``config`` can be updated using.

        >>> new_config = JobConfig(
        ...    manager_config={"_fworker": "myfworker"}, resolve_references=False
        ... )
        >>> add_job.update_config(new_config)

        To only update specific attributes, the ``attributes`` argument can be
        specified. For example, the following will only update the "manager_config"
        attribute of the job config.

        >>> add_job.update_config(new_config, attributes="manager_config")

        Alternatively, the config can be specified as a dictionary with keys that are
        attributes of the JobConfig object. This allows you to specify updates without
        having to create a completely new JobConfig object. For example:

        >>> add_job.update_config({"manager_config": {"_fworker": "myfworker"}})

        Consider instead a simple job that makes use of a :obj:`Maker` to generate
        additional jobs at runtime (see :obj:`Response` options for more details):

        >>> @job
        ... def use_maker(maker):
        ...     return Response(replace=maker.make())

        Calling `update_config` with `dynamic` set to `True` (the default)

        >>> test_job = use_maker(ExampleMaker())
        ... test_job.update_config({"manager_config": {"_fworker": "myfworker"}})

        will not only set the `manager_config` to the `test_job`, but also to all the
        new Jobs that will be generated at runtime by the ExampleMaker.

        `update_config` can be called multiple times with different `name_filter` or
        `function_filter` to control which Jobs will be updated.

        At variance, if `dynamic` is set to `False` the `manager_config` option will
        only be set for the `test_job` and not for the generated Jobs.
        """
        if dynamic:
            dict_input = {
                "config": config,
                "name_filter": name_filter,
                "function_filter": function_filter,
                "attributes": attributes,
            }
            self.config_updates.append(dict_input)

        # unwrap the functions in case the job is a decorated one
        function_filter = getattr(function_filter, "__wrapped__", function_filter)
        function = getattr(self.function, "__wrapped__", self.function)

        # if function_filter is not None and function_filter != self.function:
        if function_filter is not None and function_filter != function:
            return

        if name_filter is not None and (
            self.name is None or name_filter not in self.name
        ):
            return

        # if we get to here then we pass all the filters
        if isinstance(config, dict):
            # convert dict specification to a JobConfig but set the attributes
            if attributes is None:
                attributes = list(config.keys())

            attributes = [attributes] if isinstance(attributes, str) else attributes
            if not set(attributes).issubset(set(config.keys())):
                raise ValueError(
                    "Specified attributes include a key that is not present in the "
                    "config dictionary."
                )
            config = JobConfig(**config)

        if attributes is None:
            # overwrite the whole config
            self.config = config
        else:
            # only update the specified attributes
            attributes = [attributes] if isinstance(attributes, str) else attributes
            for attr in attributes:
                if not hasattr(self.config, attr):
                    raise ValueError(f"Unknown JobConfig attribute: {attr}")
                setattr(self.config, attr, getattr(config, attr))

    def as_dict(self) -> dict:
        """Serialize the job as a dictionary."""
        d = super().as_dict()

        # fireworks can't serialize functions and classes, so explicitly serialize to
        # the job recursively using monty to avoid issues
        return jsanitize(d, strict=True, enum_values=True, allow_bson=True)

    def __setattr__(self, key, value):
        """Handle setting attributes. Implements a special case for job name."""
        if key == "name" and value is not None and self.maker is not None:
            # have to be careful and also update the name of the bound maker
            # the ``value is not None`` in the if statement is needed otherwise the name
            # of the maker will get set to None during class init
            self.__dict__[key] = value
            self.maker.name = value
        else:
            super().__setattr__(key, value)

    def add_hosts_uuids(self, hosts_uuids: str | Sequence[str], prepend: bool = False):
        """
        Add a list of UUIDs to the internal list of hosts.

        The elements of the list are supposed to be ordered in such a way that
        the object identified by one UUID of the list is contained in objects
        identified by its subsequent elements.

        Parameters
        ----------
        hosts_uuids
            A list of UUIDs to add.
        prepend
            Insert the UUIDs at the beginning of the list rather than extending it.
        """
        if not isinstance(hosts_uuids, (list, tuple)):
            hosts_uuids = [hosts_uuids]  # type: ignore
        if prepend:
            self.hosts[0:0] = hosts_uuids
        else:
            self.hosts.extend(hosts_uuids)


# For type checking, the Response output type can be specified
# in a type hint via this type variable.
# For example, a signature `-> Response[int]` would require
# that the Response.output is an int.
T = typing.TypeVar("T")


@dataclass
class Response(typing.Generic[T]):
    """
    The :obj:`Response` contains the output, detours, and stop commands of a job.

    Parameters
    ----------
    output
        The job output.
    detour
        A flow or job to detour to.
    addition
        A flow or job to add to the current flow.
    replace
        A flow or job to replace the current job.
    stored_data
        Data to be stored by the flow manager.
    stop_children
        Stop any children of the current flow.
    stop_jobflow
        Stop executing all remaining jobs.
    """

    output: T = None
    detour: jobflow.Flow | Job | list[Job] | list[jobflow.Flow] = None
    addition: jobflow.Flow | Job | list[Job] | list[jobflow.Flow] = None
    replace: jobflow.Flow | Job | list[Job] | list[jobflow.Flow] = None
    stored_data: dict[Hashable, Any] = None
    stop_children: bool = False
    stop_jobflow: bool = False

    @classmethod
    def from_job_returns(
        cls,
        job_returns: Any | None,
        output_schema: type[BaseModel] = None,
    ) -> Response:
        """
        Generate a :obj:`Response` from the outputs of a :obj:`Job`.

        Parameters
        ----------
        job_returns
            The outputs of a job. If this is a :obj:`Response` object, the output schema
            will be applied to the response outputs and the response returned.
            Otherwise, the ``job_returns`` will be put into the ``outputs`` of a new
            :obj:`Response` object.
        output_schema
            A pydantic model associated with the job. Used to enforce a schema for the
            outputs.

        Raises
        ------
        ValueError
            If the job outputs do not match the output schema.

        Returns
        -------
        Response
            The job response controlling the data to store and flow execution options.
        """
        if isinstance(job_returns, Response):
            if job_returns.replace is None:
                # only apply output schema if there is no replace.
                job_returns.output = apply_schema(job_returns.output, output_schema)

            return job_returns

        if isinstance(job_returns, (list, tuple)):
            # check that a Response object is not given as one of many outputs
            for r in job_returns:
                if isinstance(r, Response):
                    raise ValueError(
                        "Response cannot be returned in combination with other outputs."
                    )

        return cls(output=apply_schema(job_returns, output_schema))


def apply_schema(output: Any, schema: type[BaseModel] | None):
    """
    Apply schema to job outputs.

    Parameters
    ----------
    output
        The job outputs.
    schema
        A pydantic model that defines the schema to apply.

    Raises
    ------
    ValueError
        If a schema is set but there are no outputs.
    ValueError
        If the outputs do not match the schema.

    Returns
    -------
    BaseModel or Any
        Returns an instance of the schema if the schema is set or the original output.
    """
    if schema is None or isinstance(output, schema):
        return output

    if output is None:
        raise ValueError(f"Expected output of type {schema.__name__} but got no output")

    if not isinstance(output, dict):
        raise ValueError(
            f"Expected output to be {schema.__name__} or dict but got output type "
            f"of {type(output).__name__}."
        )

    return schema(**output)


@job(config=JobConfig(resolve_references=False, on_missing_references=OnMissing.NONE))
def store_inputs(inputs: Any) -> Any:
    """
    Job to store inputs.

    Note that any :obj:`Reference` objects will not be resolved, however, missing
    references will be replaced with ``None``.

    Parameters
    ----------
    inputs:
        The inputs to store.
    """
    return inputs


def prepare_replace(
    replace: jobflow.Flow | Job | list[Job],
    current_job: Job,
) -> jobflow.Flow:
    """
    Prepare a replacement :obj:`Flow` or :obj:`Job`.

    If the replacement is a ``Flow``, then an additional ``Job`` will be inserted
    that maps the output id of the original job to outputs of the ``Flow``.

    If the replacement is a ``Flow`` or a ``Job``, then this function pass on
    the manager config, schema, and metadata and set the according UUIDs and job index.

    Parameters
    ----------
    replace
        A :obj:`Flow` or :obj:`Job` to use as the replacement.
    current_job
        The current job.

    Returns
    -------
    Flow
        The updated flow.
    """
    from jobflow.core.flow import Flow

    if isinstance(replace, (list, tuple)):
        replace = Flow(jobs=replace)

    if isinstance(replace, Flow) and replace.output is not None:
        # add a job with same UUID as the current job to store the outputs of the
        # flow; this job will inherit the metadata and output schema of the current
        # job
        store_output_job = store_inputs(replace.output)
        store_output_job.set_uuid(current_job.uuid)
        store_output_job.index = current_job.index + 1
        store_output_job.metadata = current_job.metadata
        store_output_job.output_schema = current_job.output_schema
        store_output_job._kwargs = current_job._kwargs
        replace.add_jobs(store_output_job)

    elif isinstance(replace, Job):
        # replace is a single Job
        replace.set_uuid(current_job.uuid)
        replace.index = current_job.index + 1

        metadata = replace.metadata
        metadata.update(current_job.metadata)
        replace.metadata = metadata

        if not replace.output_schema:
            replace.output_schema = current_job.output_schema

        replace = Flow(jobs=replace, output=replace.output)

    return replace


def pass_manager_config(
    jobs: Job | jobflow.Flow | list[Job | jobflow.Flow],
    manager_config: dict[str, Any],
):
    """
    Pass the manager config on to any jobs in the jobs array.

    Parameters
    ----------
    jobs
        A job, flow, or list of jobs/flows.
    manager_config
        A manager config to pass on.
    metadata
        Metadata to pass on.
    """
    from copy import deepcopy

    all_jobs: list[Job] = []

    def get_jobs(arg):
        if isinstance(arg, Job):
            all_jobs.append(arg)
        elif isinstance(arg, (list, tuple)):
            for j in arg:
                get_jobs(j)
        elif hasattr(arg, "jobs"):
            # this is a flow
            get_jobs(arg.jobs)
        else:
            raise ValueError("Unrecognised jobs format")

    # extract all jobs from the input array
    get_jobs(jobs)

    # update manager config
    for ajob in all_jobs:
        ajob.config.manager_config = deepcopy(manager_config)<|MERGE_RESOLUTION|>--- conflicted
+++ resolved
@@ -569,8 +569,6 @@
         if self.config.expose_store:
             CURRENT_JOB.store = store
 
-        unresolved_input_refs = self.input_references
-
         if self.config.resolve_references:
             self.resolve_args(store=store)
 
@@ -636,19 +634,6 @@
             ) from err
 
         save = {k: "output" if v is True else v for k, v in self._kwargs.items()}
-<<<<<<< HEAD
-        data = {
-            "uuid": self.uuid,
-            "index": self.index,
-            "output": output,
-            "completed_at": datetime.now().isoformat(),
-            "metadata": self.metadata,
-            "hosts": self.hosts,
-            "name": self.name,
-            "input_references": unresolved_input_refs,
-        }
-
-=======
         data = JobStoreDocument(
             uuid=self.uuid,
             index=self.index,
@@ -659,7 +644,6 @@
             name=self.name,
         )
         # Need to do changes to .update method
->>>>>>> 3d56be1e
         store.update(data, key=["uuid", "index"], save=save)
 
         CURRENT_JOB.reset()
