--- conflicted
+++ resolved
@@ -852,12 +852,8 @@
 
 
 def get_flow(
-<<<<<<< HEAD
-    flow: Flow | jobflow.Job | list[jobflow.Job],
+    flow: Flow | Job | list[jobflow.Job],
     allow_external_references: bool = False,
-=======
-    flow: Flow | Job | list[jobflow.Job],
->>>>>>> 0fbabf33
 ) -> Flow:
     """
     Check dependencies and return flow object.
