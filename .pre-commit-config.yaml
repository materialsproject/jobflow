default_language_version:
  python: python3
exclude: "^src/atomate2/vasp/schemas/calc_types/"
repos:
  - repo: https://github.com/charliermarsh/ruff-pre-commit
<<<<<<< HEAD
    rev: v0.6.8
=======
    rev: v0.11.12
>>>>>>> df350218
    hooks:
      - id: ruff
        args: [--fix]
      - id: ruff-format
  - repo: https://github.com/pre-commit/pre-commit-hooks
    rev: v5.0.0
    hooks:
      - id: check-yaml
      - id: fix-encoding-pragma
        args: [--remove]
      - id: end-of-file-fixer
      - id: trailing-whitespace
  - repo: https://github.com/asottile/blacken-docs
<<<<<<< HEAD
    rev: 1.18.0
=======
    rev: 1.19.1
>>>>>>> df350218
    hooks:
      - id: blacken-docs
        additional_dependencies: [black]
        exclude: ^(README.md|paper/paper.md)$
  - repo: https://github.com/pycqa/flake8
    rev: 7.0.0
    hooks:
      - id: flake8
        entry: pflake8
        files: ^src/
        additional_dependencies:
          - pyproject-flake8
          - flake8-bugbear
          - flake8-typing-imports
          - flake8-docstrings
          - flake8-rst-docstrings
          - flake8-rst
  - repo: https://github.com/pre-commit/pygrep-hooks
    rev: v1.10.0
    hooks:
      - id: python-use-type-annotations
      - id: rst-backticks
      - id: rst-directive-colons
      - id: rst-inline-touching-normal
  - repo: https://github.com/pre-commit/mirrors-mypy
<<<<<<< HEAD
    rev: v1.11.2
=======
    rev: v1.16.0
>>>>>>> df350218
    hooks:
      - id: mypy
        files: ^src/
        additional_dependencies:
          - tokenize-rt==4.1.0
          - types-pkg_resources==0.1.2
          - types-paramiko
  - repo: https://github.com/codespell-project/codespell
<<<<<<< HEAD
    rev: v2.3.0
=======
    rev: v2.4.1
>>>>>>> df350218
    hooks:
      - id: codespell
        stages: [commit, commit-msg]
        args:
          - --ignore-words-list
          - "titel,statics,ba,nd,te,atomate"
          - --check-filenames
        types_or: [python, rst, markdown]<|MERGE_RESOLUTION|>--- conflicted
+++ resolved
@@ -1,13 +1,9 @@
 default_language_version:
   python: python3
-exclude: "^src/atomate2/vasp/schemas/calc_types/"
+exclude: '^src/atomate2/vasp/schemas/calc_types/'
 repos:
   - repo: https://github.com/charliermarsh/ruff-pre-commit
-<<<<<<< HEAD
-    rev: v0.6.8
-=======
     rev: v0.11.12
->>>>>>> df350218
     hooks:
       - id: ruff
         args: [--fix]
@@ -21,11 +17,7 @@
       - id: end-of-file-fixer
       - id: trailing-whitespace
   - repo: https://github.com/asottile/blacken-docs
-<<<<<<< HEAD
-    rev: 1.18.0
-=======
     rev: 1.19.1
->>>>>>> df350218
     hooks:
       - id: blacken-docs
         additional_dependencies: [black]
@@ -51,11 +43,7 @@
       - id: rst-directive-colons
       - id: rst-inline-touching-normal
   - repo: https://github.com/pre-commit/mirrors-mypy
-<<<<<<< HEAD
-    rev: v1.11.2
-=======
     rev: v1.16.0
->>>>>>> df350218
     hooks:
       - id: mypy
         files: ^src/
@@ -64,16 +52,12 @@
           - types-pkg_resources==0.1.2
           - types-paramiko
   - repo: https://github.com/codespell-project/codespell
-<<<<<<< HEAD
-    rev: v2.3.0
-=======
     rev: v2.4.1
->>>>>>> df350218
     hooks:
       - id: codespell
         stages: [commit, commit-msg]
         args:
           - --ignore-words-list
-          - "titel,statics,ba,nd,te,atomate"
+          - 'titel,statics,ba,nd,te,atomate'
           - --check-filenames
         types_or: [python, rst, markdown]