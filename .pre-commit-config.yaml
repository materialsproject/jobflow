default_language_version:
  python: python3
exclude: '^src/atomate2/vasp/schemas/calc_types/'
repos:
- repo: https://github.com/charliermarsh/ruff-pre-commit
  rev: v0.0.250
  hooks:
  - id: ruff
    args: [--fix]
- repo: https://github.com/pre-commit/pre-commit-hooks
  rev: v4.4.0
  hooks:
  - id: check-yaml
  - id: fix-encoding-pragma
    args: [--remove]
  - id: end-of-file-fixer
  - id: trailing-whitespace
- repo: https://github.com/psf/black
  rev: 22.12.0
  hooks:
  - id: black
- repo: https://github.com/asottile/blacken-docs
  rev: v1.12.1
  hooks:
  - id: blacken-docs
    additional_dependencies: [black]
    exclude: README.md
<<<<<<< HEAD
- repo: https://github.com/pycqa/isort
  rev: 5.12.0
  hooks:
  - id: isort
- repo: https://github.com/PyCQA/flake8
  rev: 5.0.4
=======
- repo: https://github.com/pycqa/flake8
  rev: 6.0.0
>>>>>>> bf0d9d0e
  hooks:
  - id: flake8
    entry: pflake8
    files: ^src/
    additional_dependencies:
    - pyproject-flake8==6.0.0
    - flake8-bugbear==22.12.6
    - flake8-typing-imports==1.14.0
    - flake8-docstrings==1.6.0
    - flake8-rst-docstrings==0.3.0
    - flake8-rst==0.8.0
- repo: https://github.com/pre-commit/pygrep-hooks
  rev: v1.10.0
  hooks:
  - id: python-use-type-annotations
  - id: rst-backticks
  - id: rst-directive-colons
  - id: rst-inline-touching-normal
- repo: https://github.com/pre-commit/mirrors-mypy
  rev: v0.991
  hooks:
  - id: mypy
    files: ^src/
    additional_dependencies:
    - tokenize-rt==4.1.0
    - types-pkg_resources==0.1.2
    - types-paramiko
- repo: https://github.com/codespell-project/codespell
  rev: v2.2.2
  hooks:
    - id: codespell
      stages: [commit, commit-msg]
      args: [--ignore-words-list, 'titel,statics,ba,nd,te']
      types_or: [python, rst, markdown]<|MERGE_RESOLUTION|>--- conflicted
+++ resolved
@@ -25,17 +25,8 @@
   - id: blacken-docs
     additional_dependencies: [black]
     exclude: README.md
-<<<<<<< HEAD
-- repo: https://github.com/pycqa/isort
-  rev: 5.12.0
-  hooks:
-  - id: isort
-- repo: https://github.com/PyCQA/flake8
-  rev: 5.0.4
-=======
 - repo: https://github.com/pycqa/flake8
   rev: 6.0.0
->>>>>>> bf0d9d0e
   hooks:
   - id: flake8
     entry: pflake8
