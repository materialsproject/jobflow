version: 2
updates:
- package-ecosystem: pip
  directory: "/"
  schedule:
    interval: weekly
  open-pull-requests-limit: 10
  allow:
  - dependency-type: direct
<<<<<<< HEAD
  - dependency-type: indirect
  ignore:
    - dependency-name: pymongo
    - dependency-name: mistune
=======
  - dependency-type: indirect
>>>>>>> 90bfaa18
<|MERGE_RESOLUTION|>--- conflicted
+++ resolved
@@ -7,11 +7,6 @@
   open-pull-requests-limit: 10
   allow:
   - dependency-type: direct
-<<<<<<< HEAD
   - dependency-type: indirect
   ignore:
-    - dependency-name: pymongo
-    - dependency-name: mistune
-=======
-  - dependency-type: indirect
->>>>>>> 90bfaa18
+    - dependency-name: mistune