--- conflicted
+++ resolved
@@ -46,11 +46,7 @@
     "sphinx==7.2.5",
 ]
 dev = ["pre-commit>=2.12.1"]
-<<<<<<< HEAD
-tests = ["pytest-cov==4.1.0", "pytest==7.4.0","moto==4.2.0"]
-=======
 tests = ["pytest-cov==4.1.0", "pytest==7.4.1", "moto==4.2.2"]
->>>>>>> 3d56be1e
 vis = ["matplotlib", "pydot"]
 fireworks = ["FireWorks"]
 strict = [
