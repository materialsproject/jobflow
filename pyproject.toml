--- conflicted
+++ resolved
@@ -39,46 +39,21 @@
 [project.optional-dependencies]
 ulid = ["python-ulid"]
 docs = [
-<<<<<<< HEAD
-    "autodoc_pydantic==2.1.0",
-    "furo==2024.8.6",
-    "ipython==8.29.0",
-    "myst_parser==4.0.0",
-    "nbsphinx==0.9.5",
-=======
     "autodoc_pydantic==2.2.0",
     "furo==2025.7.19",
     "ipython==9.3.0",
     "myst_parser==4.0.1",
     "nbsphinx==0.9.7",
->>>>>>> df350218
     "sphinx-copybutton==0.5.2",
     "sphinx==8.1.3",
 ]
 dev = ["pre-commit>=2.12.1", "typing_extensions; python_version < '3.11'"]
-<<<<<<< HEAD
-tests = ["moto==4.2.13", "pytest-cov==6.0.0", "pytest==8.3.3"]
-=======
 tests = ["moto==5.1.12", "pytest-cov==6.3.0", "pytest==8.4.2"]
->>>>>>> df350218
 vis = ["matplotlib", "pydot"]
 fireworks = ["FireWorks"]
 strict = [
     "FireWorks==2.0.4",
     "PyYAML==6.0.2",
-<<<<<<< HEAD
-    "maggma==0.70.0",
-    "matplotlib==3.9.2",
-    "monty==2024.10.21",
-    "moto==4.2.13",
-    "networkx==3.2.1",
-    "pydantic-settings==2.6.1",
-    "pydantic==2.9.2",
-    "pydash==8.0.4",
-    "pydot==2.0.0",
-    "python-ulid==3.0.0",
-    "typing-extensions==4.12.2",
-=======
     "maggma==0.72.0",
     "matplotlib==3.10.6",
     "monty==2025.3.3",
@@ -90,7 +65,6 @@
     "pydot==4.0.1",
     "python-ulid==3.1.0",
     "typing-extensions==4.15.0",
->>>>>>> df350218
 ]
 
 [project.urls]
